"use client"

import { useState, useEffect, useRef } from "react"
import { HelpCircle, Play, Power, Volume2, Sliders } from "lucide-react"
import { Button } from "@/components/ui/button"
import { FrequencyGraph } from "@/components/frequency-graph"
import { ReferenceCalibration } from "@/components/reference-calibration"
import { EQProfiles } from "@/components/eq-profiles"
import { EQCalibrationModal } from "@/components/eq-calibration-modal"
import { LoginModal } from "@/components/login-modal"
import { SignupModal } from "@/components/signup-modal"
import { InfoCircle } from "@/components/ui/info-circle"
import { useEQProfileStore } from "@/lib/stores/eqProfileStore"
import { Slider } from "@/components/ui/slider"
import { Input } from "@/components/ui/input"
import { Dialog, DialogContent, DialogFooter, DialogHeader, DialogTitle } from "@/components/ui/dialog"
import { v4 as uuidv4 } from 'uuid'
import { SyncStatus } from "@/lib/models/SyncStatus"
import { FFTVisualizer } from "@/components/audio/FFTVisualizer"
import { getReferenceCalibrationAudio } from "@/lib/audio/referenceCalibrationAudio"
import { EQCalibrationProcess } from "@/components/eq-calibration-process"

interface EQViewProps {
//   isPlaying: boolean
//   setIsPlaying: (isPlaying: boolean) => void
//   eqEnabled: boolean
  setEqEnabled: (enabled: boolean) => void
//   onSignupClick: () => void
}

export function EQView({ setEqEnabled }: EQViewProps) {
  const [selectedDot] = useState<[number, number] | null>(null)
  const [instruction, setInstruction] = useState("Click + drag on the center line to add a band")
  const { 
    isEQEnabled, 
    setEQEnabled, 
    distortionGain, 
    setDistortionGain,
    getProfiles,
    getActiveProfile,
    setActiveProfile,
    addProfile 
  } = useEQProfileStore()
  
  const [showCalibrationModal, setShowCalibrationModal] = useState(false)
  const [showCreateNewDialog, setShowCreateNewDialog] = useState(false)
  const [newProfileName, setNewProfileName] = useState("")
  
  // Track the selected profile ID
  const [selectedProfileId, setSelectedProfileId] = useState<string>("")
  
//   const [activeTab, setActiveTab] = useState("eq")
  const [showLoginModal, setShowLoginModal] = useState(false)
  const [showSignupModal, setShowSignupModal] = useState(false)
  
  // State for the reference calibration audio
  const [calibrationPlaying, setCalibrationPlaying] = useState(false)
  
  // State for the spectrum analyzer
  const [preEQAnalyser, setPreEQAnalyser] = useState<AnalyserNode | null>(null)
  
  // Ref for measuring the EQ component's width
  const eqContainerRef = useRef<HTMLDivElement>(null)
  
  // State for storing the measured width
  const [eqWidth, setEqWidth] = useState(800)
  
  // Measure the EQ component's width when it changes
  useEffect(() => {
    if (!eqContainerRef.current) return
    
    const updateWidth = () => {
      if (eqContainerRef.current) {
        setEqWidth(eqContainerRef.current.offsetWidth)
      }
    }
    
    // Initial measurement
    updateWidth()
    
    // Use ResizeObserver for more efficient dimension tracking
    const resizeObserver = new ResizeObserver(() => {
      updateWidth()
    })
    
    resizeObserver.observe(eqContainerRef.current)
    
    return () => {
      resizeObserver.disconnect()
    }
  }, [])

  // Sync local eqEnabled state with the store
  useEffect(() => {
    setEqEnabled(isEQEnabled);
  }, [isEQEnabled, setEqEnabled]);

  // Handle creating/removing analyzer when calibration playing state changes
  useEffect(() => {
    if (calibrationPlaying) {
      // Create and connect the analyzer for reference calibration
      const calibration = getReferenceCalibrationAudio();
      const analyser = calibration.createPreEQAnalyser();
      setPreEQAnalyser(analyser);
    } else {
      // Clean up when not playing
      setPreEQAnalyser(null);
    }
  }, [calibrationPlaying]);

  // Initialize selected profile from the active profile and keep it synced
  useEffect(() => {
    const activeProfile = getActiveProfile();
    if (activeProfile) {
      setSelectedProfileId(activeProfile.id);
    } else {
      // If no active profile, select the first available one
      const profiles = getProfiles();
      if (profiles.length > 0) {
        setSelectedProfileId(profiles[0].id);
        setActiveProfile(profiles[0].id);
      }
    }
  }, [getActiveProfile, getProfiles, setActiveProfile]);

  const handleProfileClick = () => {
    setNewProfileName("");
    setShowCreateNewDialog(true);
  }

  const handleSelectProfile = (profileId: string) => {
    // Just update the local selected profile ID
    // (The active profile is already set in the EQProfiles component)
    setSelectedProfileId(profileId);
  }

  const handleCreateNewProfile = () => {
    if (!newProfileName.trim()) return;
    
    // Create a new profile with a unique ID
    const newProfile = {
      id: uuidv4(),
      name: newProfileName.trim(),
      bands: [],
      volume: 0,
      lastModified: Date.now(),
      syncStatus: 'modified' as SyncStatus
    };
    
    // Add the new profile and select it
    addProfile(newProfile);
    setSelectedProfileId(newProfile.id);
    setActiveProfile(newProfile.id);
    
    // Close the dialog
    setShowCreateNewDialog(false);
  }

  const handleDistortionGainChange = (value: number[]) => {
    setDistortionGain(value[0])
  }

  // Format the gain as a percentage
  const formatDistortionGain = (gain: number): string => {
    return `${Math.round(gain * 100)}%`;
  }

  const toggleEQ = () => {
    setEQEnabled(!isEQEnabled);
  };

  const [showCalibrationProcess, setShowCalibrationProcess] = useState(false)

  // Handle completing the calibration process
  const handleCalibrationComplete = () => {
    setShowCalibrationProcess(false)
    // Stop the calibration audio when the process is complete
    setCalibrationPlaying(false)
  }
  
  // Handle canceling the calibration process
  const handleCalibrationCancel = () => {
    setShowCalibrationProcess(false)
    // Stop the calibration audio when the process is canceled
    setCalibrationPlaying(false)
  }
  
  // Start the automated calibration process
  const startCalibration = () => {
    setShowCalibrationProcess(true)
    // Automatically start the calibration audio
    setCalibrationPlaying(true)
  }

  return (
    <div className="mx-auto space-y-8 pb-24">
      <div className="flex justify-between items-center mb-2">
        <div className="space-y-2">
          <h2 className="text-2xl font-semibold">EQ</h2>
          <p className="text-sm text-muted-foreground">Make your music sound incredible with personalized EQ.</p>
          <div className="flex items-center mt-1">
            <div className={`h-2 w-2 rounded-full mr-2 ${isEQEnabled ? "bg-green-500" : "bg-red-500"}`}></div>
            <span className="text-xs text-muted-foreground">EQ is currently {isEQEnabled ? "enabled" : "disabled"}</span>
          </div>
        </div>
        <div className="flex gap-2">
          <Button 
            className="bg-electric-blue hover:bg-electric-blue/90 text-white" 
            onClick={startCalibration}
          >
            <Sliders className="mr-2 h-5 w-5" />
            Auto-Calibrate EQ
          </Button>
          <Button variant="outline" onClick={() => setShowCalibrationModal(true)}>
            <HelpCircle className="mr-2 h-5 w-5" />
            Tutorial
          </Button>
        </div>
      </div>

      {/* Main EQ View */}
      <div className="space-y-6">
<<<<<<< HEAD
        {/* EQ and Calibration in a side-by-side layout that stacks on small screens */}
        <div className="flex flex-col md:flex-row gap-4">
          {/* Frequency Graph (taking most of the width) */}
          <div className="flex-1 relative" ref={eqContainerRef}>
            {/* FFT Visualizer as background layer */}
            {squareCalibrationPlaying && preEQAnalyser && (
              <div className="absolute inset-0 z-0 w-full aspect-[2/1]">
                <FFTVisualizer 
                  analyser={preEQAnalyser} 
                  width={eqWidth} 
                  height={eqWidth / 2} 
                  className="w-full h-full"
                />
              </div>
            )}
            
            {/* FrequencyEQ component overlaid on top */}
            <div className="relative z-10">
              <FrequencyGraph 
                selectedDot={selectedDot} 
                disabled={!isEQEnabled} 
                className="w-full" 
                onInstructionChange={setInstruction}
                onRequestEnable={() => setEQEnabled(true)}
=======
        {/* Frequency Graph (on top) */}
        <div className="relative" ref={eqContainerRef}>
          {/* FFT Visualizer as background layer */}
          {calibrationPlaying && preEQAnalyser && (
            <div className="absolute inset-0 z-0 w-full aspect-[2/1]">
              <FFTVisualizer 
                analyser={preEQAnalyser} 
                width={eqWidth} 
                height={eqWidth / 2} 
                className="w-full h-full"
>>>>>>> b111776e
              />
            </div>

            {/* Contextual Instructions */}
            <div className="mt-1 mb-3 px-2 py-1.5 bg-muted/40 rounded text-sm text-muted-foreground border-l-2 border-electric-blue">
              {instruction}
            </div>

            {/* EQ Toggle Button - Updated for consistency */}
            <div className="eq-toggle-container">
              <Button
                variant={isEQEnabled ? "default" : "outline"}
                size="sm"
                className={isEQEnabled ? "bg-electric-blue hover:bg-electric-blue/90 text-white" : ""}
                onClick={toggleEQ}
                title={isEQEnabled ? "Turn EQ Off" : "Turn EQ On"}
              >
                <Power className="h-4 w-4 mr-2" />
                {isEQEnabled ? "EQ On" : "EQ Off"}
              </Button>
            </div>
          </div>

          {/* Calibration Panel (small width on desktop, full width on mobile) */}
          <div className="w-full md:w-64 bg-muted/50 p-4 rounded-lg">
            <h4 className="font-medium mb-3">Calibration</h4>
            
            {/* Square Calibration Component */}
            <div className="mb-3">
              <SquareCalibration 
                isPlaying={squareCalibrationPlaying}
                disabled={false}
              />
            </div>

            <Button
              size="sm"
              className="w-full bg-electric-blue hover:bg-electric-blue/90 text-white"
              onClick={() => setSquareCalibrationPlaying(!squareCalibrationPlaying)}
            >
              <Play className="mr-2 h-4 w-4" />
              {squareCalibrationPlaying ? "Stop" : "Start"}
            </Button>
          </div>
        </div>

        {/* Distortion Control Section */}
        <div className="border rounded-lg p-6 bg-card">
          <div className="flex items-center mb-3">
            <Volume2 className="h-5 w-5 mr-2 text-muted-foreground" />
            <h3 className="text-lg font-medium">Anti-Distortion Control</h3>
          </div>
          
          <p className="text-sm text-muted-foreground mb-4">
            If you hear distortion or clipping, reduce the volume using this slider to prevent audio artifacts.
            This is especially useful when using strong EQ settings.
          </p>
          
          <div className="flex flex-col gap-1.5">
            <div className="flex justify-between items-center">
              <span className="text-sm font-medium">Volume Level</span>
              <span className="text-sm font-medium">{formatDistortionGain(distortionGain)}</span>
            </div>
            
            <Slider
              value={[distortionGain]}
              min={0.01}
              max={1.0}
              step={0.01}
              onValueChange={handleDistortionGainChange}
              className="w-full"
            />
            
            <div className="flex justify-between text-xs text-muted-foreground">
              <span>Less Volume, Less Distortion</span>
              <span>Full Volume</span>
            </div>
          </div>
        </div>

        {/* Calibration Section - Commented out as requested */}
        {/*
        <div className="mt-8 border rounded-lg p-6 bg-card">
          <h3 className="text-lg font-medium mb-4">Reference Frequency Calibration</h3>
          <div className="flex flex-col md:flex-row gap-6">
            <div className="md:w-3/5 space-y-5">
              <div>
                <h4 className="font-medium mb-2">Understanding the Reference Calibration</h4>
                <p className="text-muted-foreground">
                  The reference calibration tool helps you compare how your EQ affects different frequencies:
                </p>
                <ul className="list-disc pl-5 space-y-1 mt-2 text-sm text-muted-foreground">
                  <li>
                    <strong>Reference row (dashed line)</strong> plays fixed 800Hz sounds at different pan positions - NOT affected by EQ
                  </li>
                  <li>
                    <strong>Calibration row (solid line)</strong> plays at your chosen frequency - IS affected by your EQ settings
                  </li>
                  <li>
                    <strong>Compare the two</strong> to hear how your EQ enhances or reduces specific frequencies
                  </li>
                </ul>
              </div>

              <div>
                <h4 className="font-medium mb-2">Calibration Steps</h4>
                <ol className="list-decimal pl-5 space-y-2 text-sm text-muted-foreground">
                  <li>Press Play to start the calibration pattern</li>
                  <li>Listen to how the reference (800Hz) row sounds across the stereo field</li>
                  <li>
                    Compare with the calibration row at your chosen frequency
                  </li>
                  <li>
                    Drag the handle up/down to change the calibration frequency
                  </li>
                  <li>
                    Adjust your EQ until different frequencies are properly balanced against the reference
                  </li>
                </ol>
              </div>

              <div>
                <details className="group">
                  <summary className="font-medium mb-2 cursor-pointer flex items-center">
                    <h4>Tips</h4>
                    <svg
                      className="ml-2 h-4 w-4 transition-transform group-open:rotate-180"
                      xmlns="http://www.w3.org/2000/svg"
                      viewBox="0 0 24 24"
                      fill="none"
                      stroke="currentColor"
                      strokeWidth="2"
                      strokeLinecap="round"
                      strokeLinejoin="round"
                    >
                      <polyline points="6 9 12 15 18 9"></polyline>
                    </svg>
                  </summary>
                  <ul className="list-disc pl-5 space-y-1 text-sm text-muted-foreground mt-2">
                    <li>
                      <strong>Check low frequencies</strong> - Often these need boosting (move the line to bottom area)
                    </li>
                    <li>
                      <strong>Check high frequencies</strong> - These may need reduction (move the line to top area)
                    </li>
                    <li>
                      <strong>Listen for panning differences</strong> - Both rows should have similar stereo imaging
                    </li>
                    <li>
                      <strong>Toggle EQ on/off</strong> - Compare with and without EQ to verify improvements
                    </li>
                    <li>
                      <strong>Test speech frequencies</strong> - Around 1kHz-4kHz for clarity
                    </li>
                  </ul>
                </details>
              </div>

              <InfoCircle>
                This calibration creates a personalized EQ tailored to your unique hearing and audio equipment,
                ensuring balanced frequency response across your entire audio spectrum.
              </InfoCircle>
            </div>

            <div className="md:w-2/5 flex flex-col justify-start">
              <div className="bg-muted/50 p-4 rounded-lg">
                <div className="flex justify-between items-center mb-3">
                  <h4 className="font-medium">Calibration Controls</h4>
                </div>

<<<<<<< HEAD
=======
                {/* Reference Calibration Component */}
>>>>>>> b111776e
                <div className="mb-3">
                  <ReferenceCalibration 
                    isPlaying={calibrationPlaying}
                    disabled={false}
                  />
                </div>

                <Button
                  size="sm"
                  className="w-full bg-electric-blue hover:bg-electric-blue/90 text-white mb-2"
                  onClick={() => setCalibrationPlaying(!calibrationPlaying)}
                >
                  <Play className="mr-2 h-4 w-4" />
                  {calibrationPlaying ? "Stop Calibration" : "Start Calibration"}
                </Button>

                <p className="text-xs text-center text-muted-foreground">
                  Drag the handle up/down to change the calibration frequency
                </p>
              </div>
            </div>
          </div>
        </div>
        */}
      </div>

      {/* EQ Profiles Section */}
      <div className="mt-8">
        <h3 className="text-lg font-medium mb-4">EQ Profiles</h3>
        <EQProfiles
          onProfileClick={handleProfileClick}
          selectedProfile={selectedProfileId}
          onSelectProfile={handleSelectProfile}
        />
      </div>

      {/* EQ Automatic Calibration Process Dialog */}
      {showCalibrationProcess && (
        <Dialog open={showCalibrationProcess} onOpenChange={setShowCalibrationProcess}>
          <DialogContent className="sm:max-w-[850px] p-0">
            <EQCalibrationProcess 
              onComplete={handleCalibrationComplete} 
              onCancel={handleCalibrationCancel} 
            />
          </DialogContent>
        </Dialog>
      )}

      {/* Create New Profile Dialog */}
      <Dialog open={showCreateNewDialog} onOpenChange={setShowCreateNewDialog}>
        <DialogContent className="sm:max-w-[425px]">
          <DialogHeader>
            <DialogTitle>Create New EQ Profile</DialogTitle>
          </DialogHeader>
          <div className="py-4">
            <label htmlFor="profile-name" className="block text-sm font-medium mb-2">
              Profile Name
            </label>
            <Input
              id="profile-name"
              value={newProfileName}
              onChange={(e) => setNewProfileName(e.target.value)}
              placeholder="My Custom EQ"
              className="w-full"
              autoFocus
            />
          </div>
          <DialogFooter>
            <Button variant="outline" onClick={() => setShowCreateNewDialog(false)}>
              Cancel
            </Button>
            <Button 
              className="bg-electric-blue hover:bg-electric-blue/90 text-white"
              onClick={handleCreateNewProfile}
              disabled={!newProfileName.trim()}
            >
              Create Profile
            </Button>
          </DialogFooter>
        </DialogContent>
      </Dialog>

      <EQCalibrationModal open={showCalibrationModal} onClose={() => setShowCalibrationModal(false)} />
      <LoginModal open={showLoginModal} onClose={() => setShowLoginModal(false)} />
      <SignupModal open={showSignupModal} onClose={() => setShowSignupModal(false)} />
    </div>
  )
}
<|MERGE_RESOLUTION|>--- conflicted
+++ resolved
@@ -220,13 +220,12 @@
 
       {/* Main EQ View */}
       <div className="space-y-6">
-<<<<<<< HEAD
         {/* EQ and Calibration in a side-by-side layout that stacks on small screens */}
         <div className="flex flex-col md:flex-row gap-4">
           {/* Frequency Graph (taking most of the width) */}
           <div className="flex-1 relative" ref={eqContainerRef}>
             {/* FFT Visualizer as background layer */}
-            {squareCalibrationPlaying && preEQAnalyser && (
+            {calibrationPlaying && preEQAnalyser && (
               <div className="absolute inset-0 z-0 w-full aspect-[2/1]">
                 <FFTVisualizer 
                   analyser={preEQAnalyser} 
@@ -245,18 +244,6 @@
                 className="w-full" 
                 onInstructionChange={setInstruction}
                 onRequestEnable={() => setEQEnabled(true)}
-=======
-        {/* Frequency Graph (on top) */}
-        <div className="relative" ref={eqContainerRef}>
-          {/* FFT Visualizer as background layer */}
-          {calibrationPlaying && preEQAnalyser && (
-            <div className="absolute inset-0 z-0 w-full aspect-[2/1]">
-              <FFTVisualizer 
-                analyser={preEQAnalyser} 
-                width={eqWidth} 
-                height={eqWidth / 2} 
-                className="w-full h-full"
->>>>>>> b111776e
               />
             </div>
 
@@ -280,11 +267,11 @@
             </div>
           </div>
 
-          {/* Calibration Panel (small width on desktop, full width on mobile) */}
+          {/* Calibration Panel (small width on desktop, full width on mobile)
           <div className="w-full md:w-64 bg-muted/50 p-4 rounded-lg">
             <h4 className="font-medium mb-3">Calibration</h4>
             
-            {/* Square Calibration Component */}
+            Square Calibration Component
             <div className="mb-3">
               <SquareCalibration 
                 isPlaying={squareCalibrationPlaying}
@@ -300,7 +287,7 @@
               <Play className="mr-2 h-4 w-4" />
               {squareCalibrationPlaying ? "Stop" : "Start"}
             </Button>
-          </div>
+          </div> */}
         </div>
 
         {/* Distortion Control Section */}
@@ -427,10 +414,6 @@
                   <h4 className="font-medium">Calibration Controls</h4>
                 </div>
 
-<<<<<<< HEAD
-=======
-                {/* Reference Calibration Component */}
->>>>>>> b111776e
                 <div className="mb-3">
                   <ReferenceCalibration 
                     isPlaying={calibrationPlaying}
