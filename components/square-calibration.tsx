--- conflicted
+++ resolved
@@ -2,7 +2,7 @@
 
 import { useRef, useEffect, useState } from "react"
 import * as squareCalibrationAudio from '@/lib/audio/squareCalibrationAudio'
-import { Corner, DiagonalPosition } from '@/lib/audio/squareCalibrationAudio'
+import { Corner } from '@/lib/audio/squareCalibrationAudio'
 import { Button } from "@/components/ui/button"
 import { Play } from "lucide-react"
 import { RadioGroup, RadioGroupItem } from "@/components/ui/radio-group"
@@ -233,82 +233,6 @@
         ctx.arc(pos.x, pos.y, cornerDotRadius * 1.8, 0, Math.PI * 2);
         ctx.fill();
       }
-<<<<<<< HEAD
-=======
-      
-      ctx.fill();
-    });
-    
-    // Draw intermediate dots along diagonals if density > 2
-    if (dotDensity > 2) {
-      const intermediateDotRadius = 3;
-      
-      // Draw dots on first diagonal (bottom-left to top-right)
-      for (let i = 1; i < dotDensity - 1; i++) {
-        const t = i / (dotDensity - 1);
-        const x = innerX + t * innerWidth;
-        const y = innerY + innerHeight - t * innerHeight;
-        
-        ctx.beginPath();
-        
-        // Highlight active dot
-        const isActive = activePosition && 
-          Math.abs(activePosition.x * canvasSize.width - x) < 5 && 
-          Math.abs((1 - activePosition.y - squareSize[1]) * canvasSize.height - y) < 5;
-        
-        if (isActive) {
-          ctx.fillStyle = isDarkMode ? '#38bdf8' : '#0284c7'; // sky-400 or sky-600
-          ctx.arc(x, y, intermediateDotRadius * 1.5, 0, Math.PI * 2);
-        } else {
-          ctx.fillStyle = isDarkMode ? '#71717a' : '#94a3b8'; // zinc-500 or slate-400
-          ctx.arc(x, y, intermediateDotRadius, 0, Math.PI * 2);
-        }
-        
-        ctx.fill();
-      }
-      
-      // Draw dots on second diagonal (bottom-right to top-left)
-      for (let i = 1; i < dotDensity - 1; i++) {
-        const t = i / (dotDensity - 1);
-        const x = innerX + innerWidth - t * innerWidth;
-        const y = innerY + innerHeight - t * innerHeight;
-        
-        ctx.beginPath();
-        
-        // Highlight active dot
-        const isActive = activePosition && 
-          Math.abs(activePosition.x * canvasSize.width - x) < 5 && 
-          Math.abs((1 - activePosition.y - squareSize[1]) * canvasSize.height - y) < 5;
-        
-        if (isActive) {
-          ctx.fillStyle = isDarkMode ? '#38bdf8' : '#0284c7'; // sky-400 or sky-600
-          ctx.arc(x, y, intermediateDotRadius * 1.5, 0, Math.PI * 2);
-        } else {
-          ctx.fillStyle = isDarkMode ? '#71717a' : '#94a3b8'; // zinc-500 or slate-400
-          ctx.arc(x, y, intermediateDotRadius, 0, Math.PI * 2);
-        }
-        
-        ctx.fill();
-      }
-    }
-    
-    // Draw corner handles
-    const handlePositions = [
-      { x: innerX, y: innerY, type: 'nw' },                       // Top-left
-      { x: innerX + innerWidth / 2, y: innerY, type: 'n' },       // Top-center
-      { x: innerX + innerWidth, y: innerY, type: 'ne' },          // Top-right
-      { x: innerX + innerWidth, y: innerY + innerHeight / 2, type: 'e' }, // Middle-right
-      { x: innerX + innerWidth, y: innerY + innerHeight, type: 'se' },    // Bottom-right
-      { x: innerX + innerWidth / 2, y: innerY + innerHeight, type: 's' }, // Bottom-center
-      { x: innerX, y: innerY + innerHeight, type: 'sw' },                 // Bottom-left
-      { x: innerX, y: innerY + innerHeight / 2, type: 'w' }               // Middle-left
-    ];
-    
-    // Draw handles
-    handlePositions.forEach(pos => {
-      ctx.fillStyle = isDarkMode ? '#a1a1aa' : '#94a3b8';
-      ctx.fillRect(pos.x - HANDLE_SIZE / 2, pos.y - HANDLE_SIZE / 2, HANDLE_SIZE, HANDLE_SIZE);
->>>>>>> b111776e
     });
     
     // Draw center if dragging
@@ -586,15 +510,10 @@
         />
       </div>
       
-<<<<<<< HEAD
       <div className="flex justify-between items-center">
         <div className="text-xs text-muted-foreground">
           Drag to move, resize from edges
         </div>
-=======
-      <div className="text-xs text-center text-muted-foreground mb-2">
-        Drag the square to move, drag corners or edges to resize
->>>>>>> b111776e
       </div>
       
       <div className="flex flex-col space-y-2">
