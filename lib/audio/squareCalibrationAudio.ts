--- conflicted
+++ resolved
@@ -1,871 +1,741 @@
-import * as audioContext from './audioContext';
-import * as eqProcessor from './eqProcessor';
-
-// Constants
-const MIN_FREQ = 20; // Hz
-const MAX_FREQ = 20000; // Hz
-const MASTER_GAIN = 0.8;
-
-// Envelope settings
-const ENVELOPE_ATTACK = 0.01; // seconds
-const ENVELOPE_DECAY = 0.02; // seconds
-const ENVELOPE_SUSTAIN = 0.8; // level
-const ENVELOPE_RELEASE = 0.4; // seconds
-const BURST_LENGTH = 0.15; // seconds
-
-// Pattern timing
-const BURST_INTERVAL = 0.3; // seconds between bursts (reduced from 0.3 to make it faster)
-const GROUP_PAUSE = 0.3; // pause between groups (reduced from 0.5)
-
-// Drum pattern timing (based on 120 BPM)
-const BEAT_DURATION = 0.5; // duration of one beat in seconds (120 BPM = 0.5s per beat)
-const SIXTEENTH_NOTE = BEAT_DURATION / 4; // duration of a sixteenth note
-
-// Filter settings
-const MIN_Q = 2.0;   // Minimum Q value (wider bandwidth)
-const MAX_Q = 4.0;  // Maximum Q value (narrower bandwidth)
-
-// Corner indices
-enum Corner {
-  BOTTOM_LEFT = 0,
-  TOP_RIGHT = 1,
-  BOTTOM_RIGHT = 2,
-  TOP_LEFT = 3
-}
-
-<<<<<<< HEAD
-// Extended grid positions for 3x3 pattern
-enum GridPosition {
-  TOP_LEFT = 0,
-  TOP_CENTER = 1,
-  TOP_RIGHT = 2,
-  MIDDLE_LEFT = 3,
-  CENTER = 4,
-  MIDDLE_RIGHT = 5,
-  BOTTOM_LEFT = 6,
-  BOTTOM_CENTER = 7,
-  BOTTOM_RIGHT = 8
-=======
-// Position along a diagonal
-interface DiagonalPosition {
-  x: number;
-  y: number;
->>>>>>> b111776e
-}
-
-// Observer pattern for corner activation
-type CornerListener = (corner: Corner) => void;
-<<<<<<< HEAD
-// Observer for grid position activation
-type GridPositionListener = (position: GridPosition) => void;
-// Pattern mode
-type PatternMode = 'diagonal' | 'drumGrid';
-=======
-// Observer for intermediate position activation
-type PositionListener = (position: DiagonalPosition, isCorner: boolean, diagonalIndex: number) => void;
->>>>>>> b111776e
-
-class SquareCalibrationAudio {
-  private static instance: SquareCalibrationAudio;
-  private noiseBuffer: AudioBuffer | null = null;
-  private isPlaying: boolean = false;
-  private currentCorner: Corner = Corner.BOTTOM_LEFT;
-  private cornerCount: number = 0;
-  private timeoutId: number | null = null;
-  private cornerListeners: CornerListener[] = [];
-<<<<<<< HEAD
-  private gridPositionListeners: GridPositionListener[] = [];
-=======
-  private positionListeners: PositionListener[] = [];
->>>>>>> b111776e
-  private preEQAnalyser: AnalyserNode | null = null;
-  private preEQGain: GainNode | null = null;
-  
-  // Pattern mode toggle
-  private patternMode: PatternMode = 'diagonal';
-  
-  // Drum pattern variables
-  private beatCount: number = 0;
-  private measureCount: number = 0;
-  private sixteenthCount: number = 0;
-  
-  // Square position and size (normalized 0-1)
-  private squarePosition: [number, number] = [0.2, 0.2]; // [left, bottom]
-  private squareSize: [number, number] = [0.6, 0.6]; // [width, height]
-  
-  // Dot density - number of dots per diagonal (2 = corners only, 3-5 = additional intermediate points)
-  private dotDensity: number = 2;
-  
-  // Current position index along the diagonal
-  private currentPositionIndex: number = 0;
-  
-  // Current diagonal index (0 = bottom-left to top-right, 1 = bottom-right to top-left)
-  private currentDiagonalIndex: number = 0;
-
-  private constructor() {
-    // Initialize noise buffer
-    this.generateNoiseBuffer();
-  }
-
-  public static getInstance(): SquareCalibrationAudio {
-    if (!SquareCalibrationAudio.instance) {
-      SquareCalibrationAudio.instance = new SquareCalibrationAudio();
-    }
-    return SquareCalibrationAudio.instance;
-  }
-
-  /**
-   * Generate pink noise buffer
-   * Uses Paul Kellet's refined method for generating pink noise
-   */
-  private async generateNoiseBuffer(): Promise<void> {
-    const ctx = audioContext.getAudioContext();
-    const bufferSize = ctx.sampleRate * 2; // 2 seconds of noise
-    const buffer = ctx.createBuffer(1, bufferSize, ctx.sampleRate);
-    const data = buffer.getChannelData(0);
-
-    // Pink noise generation using Paul Kellet's refined method
-    // This produces a true -3dB/octave spectrum characteristic of pink noise
-    let b0 = 0, b1 = 0, b2 = 0, b3 = 0, b4 = 0, b5 = 0, b6 = 0;
-    
-    for (let i = 0; i < bufferSize; i++) {
-      // Generate white noise sample
-      const white = Math.random() * 2 - 1;
-      
-      // Pink noise filtering - refined coefficients for accurate spectral slope
-      b0 = 0.99886 * b0 + white * 0.0555179;
-      b1 = 0.99332 * b1 + white * 0.0750759;
-      b2 = 0.96900 * b2 + white * 0.1538520;
-      b3 = 0.86650 * b3 + white * 0.3104856;
-      b4 = 0.55000 * b4 + white * 0.5329522;
-      b5 = -0.7616 * b5 - white * 0.0168980;
-      b6 = white * 0.5362;
-      
-      // Combine with proper scaling to maintain pink noise characteristics
-      // The sum is multiplied by 0.11 to normalize the output
-      data[i] = (b0 + b1 + b2 + b3 + b4 + b5 + b6) * 0.11;
-    }
-    
-    // Apply a second-pass normalization to ensure consistent volume
-    // Find the peak amplitude
-    let peak = 0;
-    for (let i = 0; i < bufferSize; i++) {
-      const abs = Math.abs(data[i]);
-      if (abs > peak) peak = abs;
-    }
-    
-    // Normalize to avoid clipping but maintain energy
-    const normalizationFactor = peak > 0.8 ? 0.8 / peak : 1.0;
-    for (let i = 0; i < bufferSize; i++) {
-      data[i] *= normalizationFactor;
-    }
-
-    console.log(`🔊 Generated pink noise buffer: ${bufferSize} samples, normalized by ${normalizationFactor.toFixed(4)}`);
-    this.noiseBuffer = buffer;
-  }
-
-  /**
-   * Create and return a pre-EQ analyzer node
-   */
-  public createPreEQAnalyser(): AnalyserNode {
-    const ctx = audioContext.getAudioContext();
-    
-    // Create analyzer if it doesn't exist
-    if (!this.preEQAnalyser) {
-      // Create a gain node to combine all sources
-      this.preEQGain = ctx.createGain();
-      this.preEQGain.gain.value = 1.0;
-      
-      // Create analyzer node
-      this.preEQAnalyser = ctx.createAnalyser();
-      this.preEQAnalyser.fftSize = 2048;
-      this.preEQAnalyser.smoothingTimeConstant = 0.8;
-      
-      // Connect the gain to the analyzer
-      this.preEQGain.connect(this.preEQAnalyser);
-      
-      // Connect to EQ processor
-      const eq = eqProcessor.getEQProcessor();
-      this.preEQGain.connect(eq.getInputNode());
-    }
-    
-    return this.preEQAnalyser;
-  }
-  
-  /**
-   * Get the pre-EQ analyzer, creating it if needed
-   */
-  public getPreEQAnalyser(): AnalyserNode | null {
-    return this.preEQAnalyser;
-  }
-
-  /**
-   * Set the square position and size
-   * @param position [left, bottom] normalized 0-1
-   * @param size [width, height] normalized 0-1
-   */
-  public setSquare(position: [number, number], size: [number, number]): void {
-    this.squarePosition = position;
-    this.squareSize = size;
-    console.log(`🔊 Square updated: pos=${position}, size=${size}`);
-  }
-
-  /**
-   * Get the current square position and size
-   */
-  public getSquare(): { position: [number, number], size: [number, number] } {
-    return {
-      position: this.squarePosition,
-      size: this.squareSize
-    };
-  }
-  
-  /**
-   * Set the dot density (number of dots per diagonal)
-   * @param density Number between 2-5 
-   */
-  public setDotDensity(density: number): void {
-    // Ensure density is between 2-5
-    const validDensity = Math.max(2, Math.min(5, Math.floor(density)));
-    if (this.dotDensity !== validDensity) {
-      this.dotDensity = validDensity;
-      console.log(`🔊 Dot density set to ${this.dotDensity}`);
-    }
-  }
-  
-  /**
-   * Get the current dot density
-   */
-  public getDotDensity(): number {
-    return this.dotDensity;
-  }
-
-  /**
-   * Set playing state
-   */
-  public setPlaying(playing: boolean): void {
-    if (playing === this.isPlaying) return;
-    
-    this.isPlaying = playing;
-    console.log(`🔊 Square calibration ${playing ? 'started' : 'stopped'}`);
-    
-    if (playing) {
-      this.startPattern();
-    } else {
-      this.stopPattern();
-    }
-  }
-
-  /**
-   * Get playing state
-   */
-  public isActive(): boolean {
-    return this.isPlaying;
-  }
-
-  /**
-   * Add a listener for corner activations
-   */
-  public addCornerListener(listener: CornerListener): void {
-    this.cornerListeners.push(listener);
-  }
-
-  /**
-   * Remove a corner listener
-   */
-  public removeCornerListener(listener: CornerListener): void {
-    this.cornerListeners = this.cornerListeners.filter(l => l !== listener);
-  }
-  
-  /**
-   * Add a listener for position activations (including intermediate points)
-   */
-  public addPositionListener(listener: PositionListener): void {
-    this.positionListeners.push(listener);
-  }
-  
-  /**
-   * Remove a position listener
-   */
-  public removePositionListener(listener: PositionListener): void {
-    this.positionListeners = this.positionListeners.filter(l => l !== listener);
-  }
-
-  /**
-   * Toggle between pattern modes
-   * @param mode The pattern mode to set ('diagonal' or 'drumGrid')
-   */
-  public setPatternMode(mode: PatternMode): void {
-    if (this.patternMode !== mode) {
-      this.patternMode = mode;
-      console.log(`🔊 Pattern mode changed to: ${mode}`);
-      
-      // If currently playing, restart with new pattern
-      if (this.isPlaying) {
-        this.stopPattern();
-        this.startPattern();
-      }
-    }
-  }
-  
-  /**
-   * Get current pattern mode
-   */
-  public getPatternMode(): PatternMode {
-    return this.patternMode;
-  }
-
-  /**
-   * Add a listener for grid position activations
-   */
-  public addGridPositionListener(listener: GridPositionListener): void {
-    this.gridPositionListeners.push(listener);
-  }
-  
-  /**
-   * Remove a grid position listener
-   */
-  public removeGridPositionListener(listener: GridPositionListener): void {
-    this.gridPositionListeners = this.gridPositionListeners.filter(l => l !== listener);
-  }
-
-  /**
-   * Start the noise burst pattern
-   */
-  private startPattern(): void {
-<<<<<<< HEAD
-    if (this.patternMode === 'diagonal') {
-      // Reset counter and start with first corner for diagonal mode
-      this.currentCorner = Corner.BOTTOM_LEFT;
-      this.cornerCount = 0;
-      
-      // Schedule first burst
-      this.scheduleNextBurst();
-    } else {
-      // Reset counters for drum grid mode
-      this.beatCount = 0;
-      this.measureCount = 0;
-      this.sixteenthCount = 0;
-      
-      // Schedule first drum pattern
-      this.scheduleDrumPattern();
-    }
-=======
-    // Reset counters and start with first diagonal
-    this.currentDiagonalIndex = 0;
-    this.currentPositionIndex = 0;
-    this.cornerCount = 0;
-    
-    // Schedule first burst
-    this.scheduleNextBurst();
->>>>>>> b111776e
-  }
-
-  /**
-   * Schedule the next noise burst for diagonal pattern
-   */
-  private scheduleNextBurst(): void {
-    if (!this.isPlaying || this.patternMode !== 'diagonal') return;
-    
-    // Calculate the current position along the diagonal
-    const position = this.getPositionAlongDiagonal(
-      this.currentDiagonalIndex, 
-      this.currentPositionIndex, 
-      this.dotDensity
-    );
-    
-    // Play noise at the calculated position
-    this.playNoiseAtPosition(position);
-    
-    // If this is a corner position, notify corner listeners too
-    const isCornerPosition = this.currentPositionIndex === 0 || 
-                            this.currentPositionIndex === this.dotDensity - 1;
-    
-    if (isCornerPosition) {
-      // Determine which corner this is
-      let corner: Corner;
-      if (this.currentDiagonalIndex === 0) {
-        // First diagonal (bottom-left to top-right)
-        corner = this.currentPositionIndex === 0 ? Corner.BOTTOM_LEFT : Corner.TOP_RIGHT;
-      } else {
-        // Second diagonal (bottom-right to top-left)
-        corner = this.currentPositionIndex === 0 ? Corner.BOTTOM_RIGHT : Corner.TOP_LEFT;
-      }
-      
-      // Notify corner listeners
-      this.cornerListeners.forEach(listener => listener(corner));
-    }
-    
-    // Notify position listeners
-    this.positionListeners.forEach(listener => 
-      listener(position, isCornerPosition, this.currentDiagonalIndex)
-    );
-    
-    // Increment position index
-    this.currentPositionIndex++;
-    
-<<<<<<< HEAD
-    // Modified pattern logic: make one corner in each diagonal play twice as often
-    if (this.cornerCount % 16 < 8) {
-      // First diagonal: make BOTTOM_LEFT the primary corner (plays 2/3 of the time)
-      if (this.cornerCount % 3 === 0 || this.cornerCount % 3 === 1) {
-        this.currentCorner = Corner.BOTTOM_LEFT;
-      } else {
-        this.currentCorner = Corner.TOP_RIGHT;
-      }
-    } else {
-      // Second diagonal: make BOTTOM_RIGHT the primary corner (plays 2/3 of the time)
-      if (this.cornerCount % 3 === 0 || this.cornerCount % 3 === 1) {
-        this.currentCorner = Corner.BOTTOM_RIGHT;
-      } else {
-        this.currentCorner = Corner.TOP_LEFT;
-=======
-    // If we've reached the end of the current diagonal
-    if (this.currentPositionIndex >= this.dotDensity) {
-      this.currentPositionIndex = 0;
-      
-      // Increment corner count - used to track repeats of the pattern
-      this.cornerCount++;
-      
-      // After 4 complete cycles of a diagonal, switch to the other diagonal
-      if (this.cornerCount % 4 === 0) {
-        this.currentDiagonalIndex = (this.currentDiagonalIndex + 1) % 2;
->>>>>>> b111776e
-      }
-    }
-    
-    // Determine the next interval
-    // Add a small pause between diagonals
-    const isDigaonalTransition = this.currentPositionIndex === 0 && this.cornerCount % 4 === 0 && this.cornerCount > 0;
-    const nextInterval = isDigaonalTransition ? GROUP_PAUSE : BURST_INTERVAL;
-    
-    // Schedule next burst
-    this.timeoutId = window.setTimeout(() => {
-      this.scheduleNextBurst();
-    }, nextInterval * 1000);
-  }
-  
-  /**
-<<<<<<< HEAD
-   * Schedule the drum pattern (3x3 grid)
-   */
-  private scheduleDrumPattern(): void {
-    if (!this.isPlaying || this.patternMode !== 'drumGrid') return;
-    
-    // Calculate which positions should play on this sixteenth note
-    const positionsToPlay = this.getPositionsForCurrentBeat();
-    
-    // Play sounds for all active positions
-    for (const position of positionsToPlay) {
-      this.playNoiseAtGridPosition(position);
-      
-      // Notify listeners
-      this.gridPositionListeners.forEach(listener => listener(position));
-    }
-    
-    // Update counters
-    this.sixteenthCount++;
-    if (this.sixteenthCount % 4 === 0) {
-      // Every quarter note
-      this.beatCount++;
-      if (this.beatCount % 4 === 0) {
-        // Every measure (4 beats)
-        this.measureCount++;
-        this.beatCount = 0;
-      }
-    }
-    if (this.sixteenthCount === 16) {
-      // Reset sixteenth counter after each measure
-      this.sixteenthCount = 0;
-    }
-    
-    // Schedule next sixteenth note
-    this.timeoutId = window.setTimeout(() => {
-      this.scheduleDrumPattern();
-    }, SIXTEENTH_NOTE * 1000);
-  }
-  
-  /**
-   * Get which grid positions should play on the current beat
-   */
-  private getPositionsForCurrentBeat(): GridPosition[] {
-    const positions: GridPosition[] = [];
-    const beat = Math.floor(this.sixteenthCount / 4) + 1; // 1-based beat number (1, 2, 3, 4)
-    const isAnd = this.sixteenthCount % 4 === 2; // is this an "and" (offbeat)
-    const isSecondMeasure = this.measureCount % 2 === 1;
-    
-    // Center top: Every quarter note (beats 1, 2, 3, 4)
-    if (this.sixteenthCount % 4 === 0) {
-      positions.push(GridPosition.TOP_CENTER);
-    }
-    
-    // Center bottom: Every beat 1
-    if (beat === 1 && !isAnd) {
-      positions.push(GridPosition.BOTTOM_CENTER);
-    }
-    
-    // Center (snare): Every beat 3
-    if (beat === 3 && !isAnd) {
-      positions.push(GridPosition.CENTER);
-    }
-    
-    // Top left: Beats 1-and and 3-and
-    if ((beat === 1 || beat === 3) && isAnd) {
-      positions.push(GridPosition.TOP_LEFT);
-    }
-    
-    // Top right: Beats 2-and and 4-and
-    if ((beat === 2 || beat === 4) && isAnd) {
-      positions.push(GridPosition.TOP_RIGHT);
-    }
-    
-    // Middle left: Beat 2
-    if (beat === 2 && !isAnd) {
-      positions.push(GridPosition.MIDDLE_LEFT);
-    }
-    
-    // Middle right: Beat 4
-    if (beat === 4 && !isAnd) {
-      positions.push(GridPosition.MIDDLE_RIGHT);
-    }
-    
-    // Bottom left: Beat 4 (every second measure)
-    if (isSecondMeasure && beat === 4 && !isAnd) {
-      positions.push(GridPosition.BOTTOM_LEFT);
-    }
-    
-    // Bottom right: Beat 4-and (every second measure)
-    if (isSecondMeasure && beat === 4 && isAnd) {
-      positions.push(GridPosition.BOTTOM_RIGHT);
-    }
-    
-    return positions;
-=======
-   * Calculate a position along a diagonal
-   * @param diagonalIndex 0 for bottom-left to top-right, 1 for bottom-right to top-left
-   * @param positionIndex Position along the diagonal (0 to density-1)
-   * @param density Number of points along the diagonal
-   */
-  private getPositionAlongDiagonal(
-    diagonalIndex: number, 
-    positionIndex: number, 
-    density: number
-  ): DiagonalPosition {
-    // Corners of the square
-    const corners = [
-      { x: this.squarePosition[0], y: this.squarePosition[1] },                               // Bottom-left
-      { x: this.squarePosition[0] + this.squareSize[0], y: this.squarePosition[1] + this.squareSize[1] }, // Top-right
-      { x: this.squarePosition[0] + this.squareSize[0], y: this.squarePosition[1] },                     // Bottom-right
-      { x: this.squarePosition[0], y: this.squarePosition[1] + this.squareSize[1] }                      // Top-left
-    ];
-    
-    // Calculate the interpolation factor
-    const t = density > 1 ? positionIndex / (density - 1) : 0;
-    
-    // Get the start and end corners for the current diagonal
-    let startCorner, endCorner;
-    if (diagonalIndex === 0) {
-      // First diagonal: bottom-left to top-right
-      startCorner = corners[0]; // Bottom-left
-      endCorner = corners[1];   // Top-right
-    } else {
-      // Second diagonal: bottom-right to top-left
-      startCorner = corners[2]; // Bottom-right
-      endCorner = corners[3];   // Top-left
-    }
-    
-    // Interpolate between start and end corners
-    return {
-      x: startCorner.x + t * (endCorner.x - startCorner.x),
-      y: startCorner.y + t * (endCorner.y - startCorner.y)
-    };
->>>>>>> b111776e
-  }
-
-  /**
-   * Stop the pattern
-   */
-  private stopPattern(): void {
-    if (this.timeoutId !== null) {
-      window.clearTimeout(this.timeoutId);
-      this.timeoutId = null;
-    }
-  }
-  
-  /**
-<<<<<<< HEAD
-   * Play a noise burst at a grid position (3x3)
-   */
-  private playNoiseAtGridPosition(position: GridPosition): void {
-=======
-   * Play a noise burst at a specific position
-   */
-  private playNoiseAtPosition(position: DiagonalPosition): void {
->>>>>>> b111776e
-    if (!this.noiseBuffer) {
-      console.warn('Noise buffer not ready');
-      return;
-    }
-    
-    const ctx = audioContext.getAudioContext();
-    
-<<<<<<< HEAD
-    // Calculate position within the square for the 3x3 grid
-    let xPos: number, yPos: number;
-    
-    // Map grid position to normalized coordinates
-    // We divide the square into a 3x3 grid
-    const left = this.squarePosition[0];
-    const bottom = this.squarePosition[1];
-    const width = this.squareSize[0];
-    const height = this.squareSize[1];
-    
-    const xStep = width / 2;  // Three columns
-    const yStep = height / 2; // Three rows
-    
-    switch (position) {
-      case GridPosition.TOP_LEFT:
-        xPos = left;
-        yPos = bottom + height;
-        break;
-      case GridPosition.TOP_CENTER:
-        xPos = left + xStep;
-        yPos = bottom + height;
-        break;
-      case GridPosition.TOP_RIGHT:
-        xPos = left + width;
-        yPos = bottom + height;
-        break;
-      case GridPosition.MIDDLE_LEFT:
-        xPos = left;
-        yPos = bottom + yStep;
-        break;
-      case GridPosition.CENTER:
-        xPos = left + xStep;
-        yPos = bottom + yStep;
-        break;
-      case GridPosition.MIDDLE_RIGHT:
-        xPos = left + width;
-        yPos = bottom + yStep;
-        break;
-      case GridPosition.BOTTOM_LEFT:
-        xPos = left;
-        yPos = bottom;
-        break;
-      case GridPosition.BOTTOM_CENTER:
-        xPos = left + xStep;
-        yPos = bottom;
-        break;
-      case GridPosition.BOTTOM_RIGHT:
-        xPos = left + width;
-        yPos = bottom;
-        break;
-    }
-    
-    // Play the sound with the same audio chain as the corner sound
-    this.playNoiseAtPosition(xPos, yPos);
-    
-    // Log the grid position noise burst
-    console.log(`🔊 Grid noise burst at position ${GridPosition[position]}: x=${xPos.toFixed(2)}, y=${yPos.toFixed(2)}`);
-  }
-  
-  /**
-   * Play a noise burst at the specified corner
-   */
-  private playNoiseAtCorner(corner: Corner): void {
-    if (!this.noiseBuffer) {
-      console.warn('Noise buffer not ready');
-      return;
-    }
-    
-    // Calculate position based on corner
-    let xPos = 0, yPos = 0;
-    
-    switch (corner) {
-      case Corner.BOTTOM_LEFT:
-        xPos = this.squarePosition[0];
-        yPos = this.squarePosition[1];
-        break;
-      case Corner.TOP_RIGHT:
-        xPos = this.squarePosition[0] + this.squareSize[0];
-        yPos = this.squarePosition[1] + this.squareSize[1];
-        break;
-      case Corner.BOTTOM_RIGHT:
-        xPos = this.squarePosition[0] + this.squareSize[0];
-        yPos = this.squarePosition[1];
-        break;
-      case Corner.TOP_LEFT:
-        xPos = this.squarePosition[0];
-        yPos = this.squarePosition[1] + this.squareSize[1];
-        break;
-    }
-    
-    // Play the sound
-    this.playNoiseAtPosition(xPos, yPos);
-    
-    // Log the noise burst details
-    console.log(`🔊 Noise burst at corner ${Corner[corner]}: x=${xPos.toFixed(2)}, y=${yPos.toFixed(2)}`);
-  }
-  
-  /**
-   * Common method to play noise at a specific position
-   */
-  private playNoiseAtPosition(xPos: number, yPos: number): void {
-    if (!this.noiseBuffer) {
-      console.warn('Noise buffer not ready');
-      return;
-    }
-    
-    const ctx = audioContext.getAudioContext();
-    
-=======
->>>>>>> b111776e
-    // Clamp values to 0-1 range just in case
-    const xPos = Math.max(0, Math.min(1, position.x));
-    const yPos = Math.max(0, Math.min(1, position.y));
-    
-    // Create nodes
-    const source = ctx.createBufferSource();
-    source.buffer = this.noiseBuffer;
-    
-    // Map y position to frequency (logarithmic)
-    const logMinFreq = Math.log2(MIN_FREQ);
-    const logMaxFreq = Math.log2(MAX_FREQ);
-    const logFreqRange = logMaxFreq - logMinFreq;
-    const centerFreq = Math.pow(2, logMinFreq + yPos * logFreqRange);
-    
-    // Create a bandpass filter
-    const filter = ctx.createBiquadFilter();
-    filter.type = 'bandpass';
-    filter.frequency.value = centerFreq;
-    
-    // Bandwidth is inversely proportional to square height
-    // Smaller height = much higher Q (narrower bandwidth)
-    // Use exponential scaling for more dramatic effect at small heights
-    const normalizedHeight = this.squareSize[1]; // 0 to 1
-    const heightFactor = Math.pow(1 - normalizedHeight, 2); // Square it for more dramatic effect at smaller heights
-    const Q = MIN_Q + heightFactor * (MAX_Q - MIN_Q);
-    
-    filter.Q.value = Q;
-    
-    // Create a panner
-    const panner = ctx.createStereoPanner();
-    
-    // Map x position to panning
-    // 0 = full left, 1 = full right
-    const pan = xPos * 2 - 1; // Convert to -1 to 1 range
-    panner.pan.value = pan;
-    
-    // Create a gain node
-    const gainNode = ctx.createGain();
-    gainNode.gain.value = MASTER_GAIN;
-    
-    // Create envelope
-    const envelopeGain = ctx.createGain();
-    const now = ctx.currentTime;
-    
-    // Set up ADSR envelope
-    envelopeGain.gain.setValueAtTime(0, now);
-    envelopeGain.gain.linearRampToValueAtTime(1, now + ENVELOPE_ATTACK);
-    envelopeGain.gain.linearRampToValueAtTime(ENVELOPE_SUSTAIN, now + ENVELOPE_ATTACK + ENVELOPE_DECAY);
-    envelopeGain.gain.setValueAtTime(ENVELOPE_SUSTAIN, now + BURST_LENGTH);
-    envelopeGain.gain.linearRampToValueAtTime(0, now + BURST_LENGTH + ENVELOPE_RELEASE);
-    
-    // Connect the audio chain
-    source.connect(filter);
-    filter.connect(panner);
-    panner.connect(envelopeGain);
-    envelopeGain.connect(gainNode);
-    
-    // Connect to the output destination
-    if (this.preEQGain) {
-      gainNode.connect(this.preEQGain);
-    } else {
-      const eq = eqProcessor.getEQProcessor();
-      gainNode.connect(eq.getInputNode());
-    }
-    
-    // Start and automatically stop
-    source.start();
-    source.stop(now + BURST_LENGTH + ENVELOPE_RELEASE + 0.1);
-<<<<<<< HEAD
-=======
-    
-    // Log the noise burst details
-    console.log(`🔊 Noise burst at position: x=${xPos.toFixed(2)}, y=${yPos.toFixed(2)}, freq=${centerFreq.toFixed(0)}Hz, Q=${Q.toFixed(1)}, pan=${pan.toFixed(2)}`);
-  }
-  
-  /**
-   * Play a noise burst at the specified corner
-   * NOTE: Kept for backward compatibility
-   */
-  private playNoiseAtCorner(corner: Corner): void {
-    let xPos = 0, yPos = 0;
-    
-    switch (corner) {
-      case Corner.BOTTOM_LEFT:
-        xPos = this.squarePosition[0];
-        yPos = this.squarePosition[1];
-        break;
-      case Corner.TOP_RIGHT:
-        xPos = this.squarePosition[0] + this.squareSize[0];
-        yPos = this.squarePosition[1] + this.squareSize[1];
-        break;
-      case Corner.BOTTOM_RIGHT:
-        xPos = this.squarePosition[0] + this.squareSize[0];
-        yPos = this.squarePosition[1];
-        break;
-      case Corner.TOP_LEFT:
-        xPos = this.squarePosition[0];
-        yPos = this.squarePosition[1] + this.squareSize[1];
-        break;
-    }
-    
-    this.playNoiseAtPosition({ x: xPos, y: yPos });
->>>>>>> b111776e
-  }
-
-  /**
-   * Clean up resources
-   */
-  public dispose(): void {
-    this.setPlaying(false);
-    this.cornerListeners = [];
-<<<<<<< HEAD
-    this.gridPositionListeners = [];
-=======
-    this.positionListeners = [];
->>>>>>> b111776e
-    
-    if (this.preEQGain) {
-      this.preEQGain.disconnect();
-      this.preEQGain = null;
-    }
-    
-    if (this.preEQAnalyser) {
-      this.preEQAnalyser.disconnect();
-      this.preEQAnalyser = null;
-    }
-    
-    this.noiseBuffer = null;
-  }
-}
-
-// Export Corner enum
-export { Corner };
-export type { DiagonalPosition };
-
-/**
- * Get the singleton instance of the SquareCalibrationAudio
- */
-export function getSquareCalibrationAudio(): SquareCalibrationAudio {
-  return SquareCalibrationAudio.getInstance();
-}
-
-/**
- * Clean up the square calibration audio
- */
-export function cleanupSquareCalibrationAudio(): void {
-  const player = SquareCalibrationAudio.getInstance();
-  player.dispose();
-} +// import * as audioContext from './audioContext';
+// import * as eqProcessor from './eqProcessor';
+
+// // Constants
+// const MIN_FREQ = 20; // Hz
+// const MAX_FREQ = 20000; // Hz
+// const MASTER_GAIN = 0.8;
+
+// // Envelope settings
+// const ENVELOPE_ATTACK = 0.01; // seconds
+// const ENVELOPE_DECAY = 0.02; // seconds
+// const ENVELOPE_SUSTAIN = 0.8; // level
+// const ENVELOPE_RELEASE = 0.4; // seconds
+// const BURST_LENGTH = 0.15; // seconds
+
+// // Pattern timing
+// const BURST_INTERVAL = 0.3; // seconds between bursts (reduced from 0.3 to make it faster)
+// const GROUP_PAUSE = 0.3; // pause between groups (reduced from 0.5)
+
+// // Drum pattern timing (based on 120 BPM)
+// const BEAT_DURATION = 0.5; // duration of one beat in seconds (120 BPM = 0.5s per beat)
+// const SIXTEENTH_NOTE = BEAT_DURATION / 4; // duration of a sixteenth note
+
+// // Filter settings
+// const MIN_Q = 2.0;   // Minimum Q value (wider bandwidth)
+// const MAX_Q = 4.0;  // Maximum Q value (narrower bandwidth)
+
+// // Corner indices
+// enum Corner {
+//   BOTTOM_LEFT = 0,
+//   TOP_RIGHT = 1,
+//   BOTTOM_RIGHT = 2,
+//   TOP_LEFT = 3
+// }
+
+// // Extended grid positions for 3x3 pattern
+// enum GridPosition {
+//   TOP_LEFT = 0,
+//   TOP_CENTER = 1,
+//   TOP_RIGHT = 2,
+//   MIDDLE_LEFT = 3,
+//   CENTER = 4,
+//   MIDDLE_RIGHT = 5,
+//   BOTTOM_LEFT = 6,
+//   BOTTOM_CENTER = 7,
+//   BOTTOM_RIGHT = 8
+// }
+
+// // Observer pattern for corner activation
+// type CornerListener = (corner: Corner) => void;
+// // Observer for grid position activation
+// type GridPositionListener = (position: GridPosition) => void;
+// // Pattern mode
+// type PatternMode = 'diagonal' | 'drumGrid';
+
+// class SquareCalibrationAudio {
+//   private static instance: SquareCalibrationAudio;
+//   private noiseBuffer: AudioBuffer | null = null;
+//   private isPlaying: boolean = false;
+//   private currentCorner: Corner = Corner.BOTTOM_LEFT;
+//   private cornerCount: number = 0;
+//   private timeoutId: number | null = null;
+//   private cornerListeners: CornerListener[] = [];
+//   private gridPositionListeners: GridPositionListener[] = [];
+//   private preEQAnalyser: AnalyserNode | null = null;
+//   private preEQGain: GainNode | null = null;
+  
+//   // Pattern mode toggle
+//   private patternMode: PatternMode = 'diagonal';
+  
+//   // Drum pattern variables
+//   private beatCount: number = 0;
+//   private measureCount: number = 0;
+//   private sixteenthCount: number = 0;
+  
+//   // Square position and size (normalized 0-1)
+//   private squarePosition: [number, number] = [0.2, 0.2]; // [left, bottom]
+//   private squareSize: [number, number] = [0.6, 0.6]; // [width, height]
+  
+//   // Dot density - number of dots per diagonal (2 = corners only, 3-5 = additional intermediate points)
+//   private dotDensity: number = 2;
+  
+//   // Current position index along the diagonal
+//   private currentPositionIndex: number = 0;
+  
+//   // Current diagonal index (0 = bottom-left to top-right, 1 = bottom-right to top-left)
+//   private currentDiagonalIndex: number = 0;
+
+//   private constructor() {
+//     // Initialize noise buffer
+//     this.generateNoiseBuffer();
+//   }
+
+//   public static getInstance(): SquareCalibrationAudio {
+//     if (!SquareCalibrationAudio.instance) {
+//       SquareCalibrationAudio.instance = new SquareCalibrationAudio();
+//     }
+//     return SquareCalibrationAudio.instance;
+//   }
+
+//   /**
+//    * Generate pink noise buffer
+//    * Uses Paul Kellet's refined method for generating pink noise
+//    */
+//   private async generateNoiseBuffer(): Promise<void> {
+//     const ctx = audioContext.getAudioContext();
+//     const bufferSize = ctx.sampleRate * 2; // 2 seconds of noise
+//     const buffer = ctx.createBuffer(1, bufferSize, ctx.sampleRate);
+//     const data = buffer.getChannelData(0);
+
+//     // Pink noise generation using Paul Kellet's refined method
+//     // This produces a true -3dB/octave spectrum characteristic of pink noise
+//     let b0 = 0, b1 = 0, b2 = 0, b3 = 0, b4 = 0, b5 = 0, b6 = 0;
+    
+//     for (let i = 0; i < bufferSize; i++) {
+//       // Generate white noise sample
+//       const white = Math.random() * 2 - 1;
+      
+//       // Pink noise filtering - refined coefficients for accurate spectral slope
+//       b0 = 0.99886 * b0 + white * 0.0555179;
+//       b1 = 0.99332 * b1 + white * 0.0750759;
+//       b2 = 0.96900 * b2 + white * 0.1538520;
+//       b3 = 0.86650 * b3 + white * 0.3104856;
+//       b4 = 0.55000 * b4 + white * 0.5329522;
+//       b5 = -0.7616 * b5 - white * 0.0168980;
+//       b6 = white * 0.5362;
+      
+//       // Combine with proper scaling to maintain pink noise characteristics
+//       // The sum is multiplied by 0.11 to normalize the output
+//       data[i] = (b0 + b1 + b2 + b3 + b4 + b5 + b6) * 0.11;
+//     }
+    
+//     // Apply a second-pass normalization to ensure consistent volume
+//     // Find the peak amplitude
+//     let peak = 0;
+//     for (let i = 0; i < bufferSize; i++) {
+//       const abs = Math.abs(data[i]);
+//       if (abs > peak) peak = abs;
+//     }
+    
+//     // Normalize to avoid clipping but maintain energy
+//     const normalizationFactor = peak > 0.8 ? 0.8 / peak : 1.0;
+//     for (let i = 0; i < bufferSize; i++) {
+//       data[i] *= normalizationFactor;
+//     }
+
+//     console.log(`🔊 Generated pink noise buffer: ${bufferSize} samples, normalized by ${normalizationFactor.toFixed(4)}`);
+//     this.noiseBuffer = buffer;
+//   }
+
+//   /**
+//    * Create and return a pre-EQ analyzer node
+//    */
+//   public createPreEQAnalyser(): AnalyserNode {
+//     const ctx = audioContext.getAudioContext();
+    
+//     // Create analyzer if it doesn't exist
+//     if (!this.preEQAnalyser) {
+//       // Create a gain node to combine all sources
+//       this.preEQGain = ctx.createGain();
+//       this.preEQGain.gain.value = 1.0;
+      
+//       // Create analyzer node
+//       this.preEQAnalyser = ctx.createAnalyser();
+//       this.preEQAnalyser.fftSize = 2048;
+//       this.preEQAnalyser.smoothingTimeConstant = 0.8;
+      
+//       // Connect the gain to the analyzer
+//       this.preEQGain.connect(this.preEQAnalyser);
+      
+//       // Connect to EQ processor
+//       const eq = eqProcessor.getEQProcessor();
+//       this.preEQGain.connect(eq.getInputNode());
+//     }
+    
+//     return this.preEQAnalyser;
+//   }
+  
+//   /**
+//    * Get the pre-EQ analyzer, creating it if needed
+//    */
+//   public getPreEQAnalyser(): AnalyserNode | null {
+//     return this.preEQAnalyser;
+//   }
+
+//   /**
+//    * Set the square position and size
+//    * @param position [left, bottom] normalized 0-1
+//    * @param size [width, height] normalized 0-1
+//    */
+//   public setSquare(position: [number, number], size: [number, number]): void {
+//     this.squarePosition = position;
+//     this.squareSize = size;
+//     console.log(`🔊 Square updated: pos=${position}, size=${size}`);
+//   }
+
+//   /**
+//    * Get the current square position and size
+//    */
+//   public getSquare(): { position: [number, number], size: [number, number] } {
+//     return {
+//       position: this.squarePosition,
+//       size: this.squareSize
+//     };
+//   }
+  
+//   /**
+//    * Set the dot density (number of dots per diagonal)
+//    * @param density Number between 2-5 
+//    */
+//   public setDotDensity(density: number): void {
+//     // Ensure density is between 2-5
+//     const validDensity = Math.max(2, Math.min(5, Math.floor(density)));
+//     if (this.dotDensity !== validDensity) {
+//       this.dotDensity = validDensity;
+//       console.log(`🔊 Dot density set to ${this.dotDensity}`);
+//     }
+//   }
+  
+//   /**
+//    * Get the current dot density
+//    */
+//   public getDotDensity(): number {
+//     return this.dotDensity;
+//   }
+
+//   /**
+//    * Set playing state
+//    */
+//   public setPlaying(playing: boolean): void {
+//     if (playing === this.isPlaying) return;
+    
+//     this.isPlaying = playing;
+//     console.log(`🔊 Square calibration ${playing ? 'started' : 'stopped'}`);
+    
+//     if (playing) {
+//       this.startPattern();
+//     } else {
+//       this.stopPattern();
+//     }
+//   }
+
+//   /**
+//    * Get playing state
+//    */
+//   public isActive(): boolean {
+//     return this.isPlaying;
+//   }
+
+//   /**
+//    * Add a listener for corner activations
+//    */
+//   public addCornerListener(listener: CornerListener): void {
+//     this.cornerListeners.push(listener);
+//   }
+
+//   /**
+//    * Remove a corner listener
+//    */
+//   public removeCornerListener(listener: CornerListener): void {
+//     this.cornerListeners = this.cornerListeners.filter(l => l !== listener);
+//   }
+  
+// //   /**
+// //    * Add a listener for position activations (including intermediate points)
+// //    */
+// //   public addPositionListener(listener: PositionListener): void {
+// //     this.positionListeners.push(listener);
+// //   }
+  
+// //   /**
+// //    * Remove a position listener
+// //    */
+// //   public removePositionListener(listener: PositionListener): void {
+// //     this.positionListeners = this.positionListeners.filter(l => l !== listener);
+// //   }
+
+//   /**
+//    * Toggle between pattern modes
+//    * @param mode The pattern mode to set ('diagonal' or 'drumGrid')
+//    */
+//   public setPatternMode(mode: PatternMode): void {
+//     if (this.patternMode !== mode) {
+//       this.patternMode = mode;
+//       console.log(`🔊 Pattern mode changed to: ${mode}`);
+      
+//       // If currently playing, restart with new pattern
+//       if (this.isPlaying) {
+//         this.stopPattern();
+//         this.startPattern();
+//       }
+//     }
+//   }
+  
+//   /**
+//    * Get current pattern mode
+//    */
+//   public getPatternMode(): PatternMode {
+//     return this.patternMode;
+//   }
+
+//   /**
+//    * Add a listener for grid position activations
+//    */
+//   public addGridPositionListener(listener: GridPositionListener): void {
+//     this.gridPositionListeners.push(listener);
+//   }
+  
+//   /**
+//    * Remove a grid position listener
+//    */
+//   public removeGridPositionListener(listener: GridPositionListener): void {
+//     this.gridPositionListeners = this.gridPositionListeners.filter(l => l !== listener);
+//   }
+
+//   /**
+//    * Start the noise burst pattern
+//    */
+//   private startPattern(): void {
+//     if (this.patternMode === 'diagonal') {
+//       // Reset counter and start with first corner for diagonal mode
+//       this.currentCorner = Corner.BOTTOM_LEFT;
+//       this.cornerCount = 0;
+      
+//       // Schedule first burst
+//       this.scheduleNextBurst();
+//     } else {
+//       // Reset counters for drum grid mode
+//       this.beatCount = 0;
+//       this.measureCount = 0;
+//       this.sixteenthCount = 0;
+      
+//       // Schedule first drum pattern
+//       this.scheduleDrumPattern();
+//     }
+//   }
+
+//   /**
+//    * Schedule the next noise burst for diagonal pattern
+//    */
+//   private scheduleNextBurst(): void {
+//     if (!this.isPlaying || this.patternMode !== 'diagonal') return;
+    
+//     // Calculate the current position along the diagonal
+//     const position = this.getPositionAlongDiagonal(
+//       this.currentDiagonalIndex, 
+//       this.currentPositionIndex, 
+//       this.dotDensity
+//     );
+    
+//     // Play noise at the calculated position
+//     this.playNoiseAtPosition(position);
+    
+//     // If this is a corner position, notify corner listeners too
+//     const isCornerPosition = this.currentPositionIndex === 0 || 
+//                             this.currentPositionIndex === this.dotDensity - 1;
+    
+//     // Modified pattern logic: make one corner in each diagonal play twice as often
+//     if (this.cornerCount % 16 < 8) {
+//       // First diagonal: make BOTTOM_LEFT the primary corner (plays 2/3 of the time)
+//       if (this.cornerCount % 3 === 0 || this.cornerCount % 3 === 1) {
+//         this.currentCorner = Corner.BOTTOM_LEFT;
+//       } else {
+//         this.currentCorner = Corner.TOP_RIGHT;
+//       }
+//     } else {
+//       // Second diagonal: make BOTTOM_RIGHT the primary corner (plays 2/3 of the time)
+//       if (this.cornerCount % 3 === 0 || this.cornerCount % 3 === 1) {
+//         this.currentCorner = Corner.BOTTOM_RIGHT;
+//       } else {
+//         this.currentCorner = Corner.TOP_LEFT;
+//       }
+//     }
+    
+//     // Notify position listeners
+//     this.positionListeners.forEach(listener => 
+//       listener(position, isCornerPosition, this.currentDiagonalIndex)
+//     );
+    
+//     // Increment position index
+//     this.currentPositionIndex++;
+    
+//     // If we've reached the end of the current diagonal
+//     if (this.currentPositionIndex >= this.dotDensity) {
+//       this.currentPositionIndex = 0;
+      
+//       // Increment corner count - used to track repeats of the pattern
+//       this.cornerCount++;
+      
+//       // After 4 complete cycles of a diagonal, switch to the other diagonal
+//       if (this.cornerCount % 4 === 0) {
+//         this.currentDiagonalIndex = (this.currentDiagonalIndex + 1) % 2;
+//       }
+//     }
+    
+//     // Determine the next interval
+//     // Add a small pause between diagonals
+//     const isDigaonalTransition = this.currentPositionIndex === 0 && this.cornerCount % 4 === 0 && this.cornerCount > 0;
+//     const nextInterval = isDigaonalTransition ? GROUP_PAUSE : BURST_INTERVAL;
+    
+//     // Schedule next burst
+//     this.timeoutId = window.setTimeout(() => {
+//       this.scheduleNextBurst();
+//     }, nextInterval * 1000);
+//   }
+  
+//   /**
+//    * Schedule the drum pattern (3x3 grid)
+//    */
+//   private scheduleDrumPattern(): void {
+//     if (!this.isPlaying || this.patternMode !== 'drumGrid') return;
+    
+//     // Calculate which positions should play on this sixteenth note
+//     const positionsToPlay = this.getPositionsForCurrentBeat();
+    
+//     // Play sounds for all active positions
+//     for (const position of positionsToPlay) {
+//       this.playNoiseAtGridPosition(position);
+      
+//       // Notify listeners
+//       this.gridPositionListeners.forEach(listener => listener(position));
+//     }
+    
+//     // Update counters
+//     this.sixteenthCount++;
+//     if (this.sixteenthCount % 4 === 0) {
+//       // Every quarter note
+//       this.beatCount++;
+//       if (this.beatCount % 4 === 0) {
+//         // Every measure (4 beats)
+//         this.measureCount++;
+//         this.beatCount = 0;
+//       }
+//     }
+//     if (this.sixteenthCount === 16) {
+//       // Reset sixteenth counter after each measure
+//       this.sixteenthCount = 0;
+//     }
+    
+//     // Schedule next sixteenth note
+//     this.timeoutId = window.setTimeout(() => {
+//       this.scheduleDrumPattern();
+//     }, SIXTEENTH_NOTE * 1000);
+//   }
+  
+//   /**
+//    * Get which grid positions should play on the current beat
+//    */
+//   private getPositionsForCurrentBeat(): GridPosition[] {
+//     const positions: GridPosition[] = [];
+//     const beat = Math.floor(this.sixteenthCount / 4) + 1; // 1-based beat number (1, 2, 3, 4)
+//     const isAnd = this.sixteenthCount % 4 === 2; // is this an "and" (offbeat)
+//     const isSecondMeasure = this.measureCount % 2 === 1;
+    
+//     // Center top: Every quarter note (beats 1, 2, 3, 4)
+//     if (this.sixteenthCount % 4 === 0) {
+//       positions.push(GridPosition.TOP_CENTER);
+//     }
+    
+//     // Center bottom: Every beat 1
+//     if (beat === 1 && !isAnd) {
+//       positions.push(GridPosition.BOTTOM_CENTER);
+//     }
+    
+//     // Center (snare): Every beat 3
+//     if (beat === 3 && !isAnd) {
+//       positions.push(GridPosition.CENTER);
+//     }
+    
+//     // Top left: Beats 1-and and 3-and
+//     if ((beat === 1 || beat === 3) && isAnd) {
+//       positions.push(GridPosition.TOP_LEFT);
+//     }
+    
+//     // Top right: Beats 2-and and 4-and
+//     if ((beat === 2 || beat === 4) && isAnd) {
+//       positions.push(GridPosition.TOP_RIGHT);
+//     }
+    
+//     // Middle left: Beat 2
+//     if (beat === 2 && !isAnd) {
+//       positions.push(GridPosition.MIDDLE_LEFT);
+//     }
+    
+//     // Middle right: Beat 4
+//     if (beat === 4 && !isAnd) {
+//       positions.push(GridPosition.MIDDLE_RIGHT);
+//     }
+    
+//     // Bottom left: Beat 4 (every second measure)
+//     if (isSecondMeasure && beat === 4 && !isAnd) {
+//       positions.push(GridPosition.BOTTOM_LEFT);
+//     }
+    
+//     // Bottom right: Beat 4-and (every second measure)
+//     if (isSecondMeasure && beat === 4 && isAnd) {
+//       positions.push(GridPosition.BOTTOM_RIGHT);
+//     }
+    
+//     return positions;
+//   }
+
+//   /**
+//    * Stop the pattern
+//    */
+//   private stopPattern(): void {
+//     if (this.timeoutId !== null) {
+//       window.clearTimeout(this.timeoutId);
+//       this.timeoutId = null;
+//     }
+//   }
+  
+//   /**
+//    * Play a noise burst at a grid position (3x3)
+//    */
+//   private playNoiseAtGridPosition(position: GridPosition): void {
+//     if (!this.noiseBuffer) {
+//       console.warn('Noise buffer not ready');
+//       return;
+//     }
+    
+//     const ctx = audioContext.getAudioContext();
+    
+//     // Calculate position within the square for the 3x3 grid
+//     let xPos: number, yPos: number;
+    
+//     // Map grid position to normalized coordinates
+//     // We divide the square into a 3x3 grid
+//     const left = this.squarePosition[0];
+//     const bottom = this.squarePosition[1];
+//     const width = this.squareSize[0];
+//     const height = this.squareSize[1];
+    
+//     const xStep = width / 2;  // Three columns
+//     const yStep = height / 2; // Three rows
+    
+//     switch (position) {
+//       case GridPosition.TOP_LEFT:
+//         xPos = left;
+//         yPos = bottom + height;
+//         break;
+//       case GridPosition.TOP_CENTER:
+//         xPos = left + xStep;
+//         yPos = bottom + height;
+//         break;
+//       case GridPosition.TOP_RIGHT:
+//         xPos = left + width;
+//         yPos = bottom + height;
+//         break;
+//       case GridPosition.MIDDLE_LEFT:
+//         xPos = left;
+//         yPos = bottom + yStep;
+//         break;
+//       case GridPosition.CENTER:
+//         xPos = left + xStep;
+//         yPos = bottom + yStep;
+//         break;
+//       case GridPosition.MIDDLE_RIGHT:
+//         xPos = left + width;
+//         yPos = bottom + yStep;
+//         break;
+//       case GridPosition.BOTTOM_LEFT:
+//         xPos = left;
+//         yPos = bottom;
+//         break;
+//       case GridPosition.BOTTOM_CENTER:
+//         xPos = left + xStep;
+//         yPos = bottom;
+//         break;
+//       case GridPosition.BOTTOM_RIGHT:
+//         xPos = left + width;
+//         yPos = bottom;
+//         break;
+//     }
+    
+//     // Play the sound with the same audio chain as the corner sound
+//     this.playNoiseAtPosition(xPos, yPos);
+    
+//     // Log the grid position noise burst
+//     console.log(`🔊 Grid noise burst at position ${GridPosition[position]}: x=${xPos.toFixed(2)}, y=${yPos.toFixed(2)}`);
+//   }
+  
+//   /**
+//    * Play a noise burst at a specific position
+//    */
+//   private playNoiseAtPosition(position: DiagonalPosition): void {
+//     if (!this.noiseBuffer) {
+//       console.warn('Noise buffer not ready');
+//       return;
+//     }
+    
+//     // Calculate position based on corner
+//     let xPos = 0, yPos = 0;
+    
+//     switch (corner) {
+//       case Corner.BOTTOM_LEFT:
+//         xPos = this.squarePosition[0];
+//         yPos = this.squarePosition[1];
+//         break;
+//       case Corner.TOP_RIGHT:
+//         xPos = this.squarePosition[0] + this.squareSize[0];
+//         yPos = this.squarePosition[1] + this.squareSize[1];
+//         break;
+//       case Corner.BOTTOM_RIGHT:
+//         xPos = this.squarePosition[0] + this.squareSize[0];
+//         yPos = this.squarePosition[1];
+//         break;
+//       case Corner.TOP_LEFT:
+//         xPos = this.squarePosition[0];
+//         yPos = this.squarePosition[1] + this.squareSize[1];
+//         break;
+//     }
+    
+//     // Play the sound
+//     this.playNoiseAtPosition(xPos, yPos);
+    
+//     // Log the noise burst details
+//     console.log(`🔊 Noise burst at corner ${Corner[corner]}: x=${xPos.toFixed(2)}, y=${yPos.toFixed(2)}`);
+//   }
+  
+//   /**
+//    * Common method to play noise at a specific position
+//    */
+//   private playNoiseAtPosition(xPos: number, yPos: number): void {
+//     if (!this.noiseBuffer) {
+//       console.warn('Noise buffer not ready');
+//       return;
+//     }
+    
+//     const ctx = audioContext.getAudioContext();
+    
+//     // Clamp values to 0-1 range just in case
+//     const xPos = Math.max(0, Math.min(1, position.x));
+//     const yPos = Math.max(0, Math.min(1, position.y));
+    
+//     // Create nodes
+//     const source = ctx.createBufferSource();
+//     source.buffer = this.noiseBuffer;
+    
+//     // Map y position to frequency (logarithmic)
+//     const logMinFreq = Math.log2(MIN_FREQ);
+//     const logMaxFreq = Math.log2(MAX_FREQ);
+//     const logFreqRange = logMaxFreq - logMinFreq;
+//     const centerFreq = Math.pow(2, logMinFreq + yPos * logFreqRange);
+    
+//     // Create a bandpass filter
+//     const filter = ctx.createBiquadFilter();
+//     filter.type = 'bandpass';
+//     filter.frequency.value = centerFreq;
+    
+//     // Bandwidth is inversely proportional to square height
+//     // Smaller height = much higher Q (narrower bandwidth)
+//     // Use exponential scaling for more dramatic effect at small heights
+//     const normalizedHeight = this.squareSize[1]; // 0 to 1
+//     const heightFactor = Math.pow(1 - normalizedHeight, 2); // Square it for more dramatic effect at smaller heights
+//     const Q = MIN_Q + heightFactor * (MAX_Q - MIN_Q);
+    
+//     filter.Q.value = Q;
+    
+//     // Create a panner
+//     const panner = ctx.createStereoPanner();
+    
+//     // Map x position to panning
+//     // 0 = full left, 1 = full right
+//     const pan = xPos * 2 - 1; // Convert to -1 to 1 range
+//     panner.pan.value = pan;
+    
+//     // Create a gain node
+//     const gainNode = ctx.createGain();
+//     gainNode.gain.value = MASTER_GAIN;
+    
+//     // Create envelope
+//     const envelopeGain = ctx.createGain();
+//     const now = ctx.currentTime;
+    
+//     // Set up ADSR envelope
+//     envelopeGain.gain.setValueAtTime(0, now);
+//     envelopeGain.gain.linearRampToValueAtTime(1, now + ENVELOPE_ATTACK);
+//     envelopeGain.gain.linearRampToValueAtTime(ENVELOPE_SUSTAIN, now + ENVELOPE_ATTACK + ENVELOPE_DECAY);
+//     envelopeGain.gain.setValueAtTime(ENVELOPE_SUSTAIN, now + BURST_LENGTH);
+//     envelopeGain.gain.linearRampToValueAtTime(0, now + BURST_LENGTH + ENVELOPE_RELEASE);
+    
+//     // Connect the audio chain
+//     source.connect(filter);
+//     filter.connect(panner);
+//     panner.connect(envelopeGain);
+//     envelopeGain.connect(gainNode);
+    
+//     // Connect to the output destination
+//     if (this.preEQGain) {
+//       gainNode.connect(this.preEQGain);
+//     } else {
+//       const eq = eqProcessor.getEQProcessor();
+//       gainNode.connect(eq.getInputNode());
+//     }
+    
+//     // Start and automatically stop
+//     source.start();
+//     source.stop(now + BURST_LENGTH + ENVELOPE_RELEASE + 0.1);
+//   }
+
+//   /**
+//    * Clean up resources
+//    */
+//   public dispose(): void {
+//     this.setPlaying(false);
+//     this.cornerListeners = [];
+//     this.gridPositionListeners = [];
+    
+//     if (this.preEQGain) {
+//       this.preEQGain.disconnect();
+//       this.preEQGain = null;
+//     }
+    
+//     if (this.preEQAnalyser) {
+//       this.preEQAnalyser.disconnect();
+//       this.preEQAnalyser = null;
+//     }
+    
+//     this.noiseBuffer = null;
+//   }
+// }
+
+// // Export Corner enum
+// export { Corner };
+// // export type { DiagonalPosition };
+
+// /**
+//  * Get the singleton instance of the SquareCalibrationAudio
+//  */
+// export function getSquareCalibrationAudio(): SquareCalibrationAudio {
+//   return SquareCalibrationAudio.getInstance();
+// }
+
+// /**
+//  * Clean up the square calibration audio
+//  */
+// export function cleanupSquareCalibrationAudio(): void {
+//   const player = SquareCalibrationAudio.getInstance();
+//   player.dispose();
+// } 